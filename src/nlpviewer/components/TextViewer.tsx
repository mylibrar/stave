import React from 'react';
import Tab from './Tab';
import style from '../styles/TextViewer.module.css';
import { IAnnotation, IPlugin, ILayout } from '../lib/interfaces';
import {
  applyColorToLegend,
  isEntryAnnotation,
  isEntryLink,
} from '../lib/utils';
import AnnotationDetail from './AnnotationDetail';
import LinkDetail from './LinkDetail';
import TextDetail from './TextDetail';
import TextArea from './TextArea';
import ScopeSelector from './ScopeSelector';
import {
  useTextViewerState,
  useTextViewerDispatch,
} from '../contexts/text-viewer.context';
import LinkCreateBox from './LinkCreateBox';
import AnnotationCreateBox from './AnnotationCreateBox';
import groupPlugin from '../../plugins/group/Group';


import { useHistory } from 'react-router-dom';

export type OnEventType = (event: any) => void;

export interface TextViewerProp {
  plugins: IPlugin[];
  onEvent?: OnEventType;
  layout: ILayout;
}

<<<<<<< HEAD

function TextViewer({ plugins, onEvent }: TextViewerProp) {
=======
function TextViewer({ plugins, onEvent, layout }: TextViewerProp) {
>>>>>>> 5afac36e
  const appState = useTextViewerState();
  const dispatch = useTextViewerDispatch();

  const history = useHistory();
  function redirectOntology(e: any) {
    let url = window.location.pathname;
    url = url.replace('documents','ontology');
    history.push(url) 
  }


  const {
    textPack,
    ontology,

    selectedAnnotationId,
    selectedLinkId,

    linkEditFromEntryId,
    linkEditToEntryId,
    linkEditIsCreating,

    annoEditIsCreating,
    annoEditCursorBegin,
    annoEditCursorEnd,

    selectedScopeId,
    selectedScopeIndex,
  } = appState;

  if (!textPack || !ontology) return null;

  const { annotations, links, attributes } = textPack;

  const annotationLegendsWithColor = applyColorToLegend(
    ontology.definitions.filter(entry =>
      isEntryAnnotation(ontology, entry.entryName)
    )
  );
  const linksLegendsWithColor = applyColorToLegend(
    ontology.definitions.filter(entry =>
      isEntryLink(ontology, entry.entryName)
    )
  );

  const selectedAnnotation =
    annotations.find(ann => ann.id === selectedAnnotationId) || null;
  const selectedAnnotationParents: IAnnotation[] = [];
  const selectedAnnotationChildren: IAnnotation[] = [];

  links.forEach(link => {
    if (link.fromEntryId === selectedAnnotationId) {
      let anno = annotations.find(ann => ann.id === link.toEntryId);
      if (anno) selectedAnnotationChildren.push(anno);
    } else if (link.toEntryId === selectedAnnotationId) {
      let anno = annotations.find(ann => ann.id === link.fromEntryId);
      if (anno) selectedAnnotationParents.push(anno);
    }
  });

  const selectedLink = links.find(link => link.id === selectedLinkId) || null;
  const enabledPlugins = plugins.filter(p => p.enabled(appState));

  const pluginsByName = new Map<string, IPlugin>(
    enabledPlugins.map(
      p => [p.name, p]
    )
  );

  function renderPlugin(p:IPlugin){
    const Comp = p.component;
    return <Comp key={'plugin_' + p.name} dispatch={dispatch} appState={appState}/>;
  }

  function renderPluginByName(name: string){
    if (pluginsByName.has(name)){
      const p = pluginsByName.get(name);
      if (typeof p !== 'undefined'){
        return renderPlugin(p);
      }
    } 
    return null;
  }

  function renderAllPlugin(){
    console.log("Rendering all plugins")
    if (enabledPlugins.length === 0){
      return (
        <div className={style.plugins_container}>
          No Plugins Configured.
        </div>
      );
    } else if (enabledPlugins.length > 0){
      const tabList = enabledPlugins.map((p, i) => {
        return {
          title: p.name,
          body : () => renderPlugin(p),
        }
      });

      return (
        <div className={style.plugins_container}>
          <Tab tabs={tabList} activeTabIndex={0}></Tab>
        </div>
      );
    }
    return null
  }

<<<<<<< HEAD
            {/* <div >
              <button onClick={redirectOntology}>View Edit Ontology</button>
            </div> */}

            <div className={style.scope_selector_container}>
              <span>Scope:</span>
              <ScopeSelector
                ontology={ontology}
                selectedScopeId={selectedScopeId}
                selectedScopeIndex={selectedScopeIndex}
              />

              {selectedScopeId !== null && (
                <div className={style.scope_nav_container}>
                  <button
                    disabled={selectedScopeIndex === 0}
                    onClick={() => dispatch({ type: 'prev-scope-item' })}
                  >
                    ←
                  </button>
                  <button
                    disabled={
                      selectedScopeIndex ===
                      textPack.annotations.filter(
                        ann => ann.legendId === selectedScopeId
                      ).length -
                        1
                    }
                    onClick={() => dispatch({ type: 'next-scope-item' })}
                  >
                    →
                  </button>
                </div>
              )}
            </div>
          </div>
=======
  function customRender(areaName: string){
      // Rendering based on customized layout setup.

      // Disable this area
      if (layout[areaName]  === 'disable'){
        return null
      }
>>>>>>> 5afac36e

      // Render Plugins.
      if (layout[areaName]  === 'plugins'){
        return renderAllPlugin();
      }       
  
      if (pluginsByName.has(layout[areaName])){
          return renderPluginByName(layout[areaName])
      } 
  
      return <span>Invalid component</span>          
  }

  function MiddleCenterArea(){
    const areaName = 'center-middle';
      if (typeof layout[areaName] === 'undefined' || layout[areaName] === 'default-nlp'){
        if (textPack){
          return ( 
            <TextArea textPack={textPack}
              annotationLegendsColored={annotationLegendsWithColor}
            />);
        }
      }

    return customRender(areaName);
  }

  function MiddleBottomArea(){
    const areaName = 'center-bottom';
    // When not specific plugin is defined, center bottom is 
    if (typeof layout[areaName] === 'undefined'){
      const Comp = groupPlugin.component;
      return <Comp key={groupPlugin.name} dispatch={dispatch} appState={appState} />;
    }

    return customRender(areaName);
  }

  function LeftArea(){
    const areaName = 'left';

    if (typeof layout[areaName] === 'undefined' || layout[areaName] === 'default-meta'){
      if (textPack && ontology){
        return ( 
          <div className={style.metadata_side_container}>
            <TextDetail
              annotationLegends={annotationLegendsWithColor}
              linkLegends={linksLegendsWithColor}
              attributes={attributes}
              ontology={ontology}
            />
          </div>      
        );
      }
    }
    return customRender(areaName);
  }

  function RightArea(){
    const areaName = 'right';

    if (layout[areaName] === 'example' || layout[areaName] === 'default-attribute'){
      if (textPack && ontology){
        return (
          <div className={style.attributes_side_container}>
            {linkEditIsCreating && (
              <div>
                <h2>Create Link</h2>
                <LinkCreateBox
                  fromEntryId={linkEditFromEntryId}
                  toEntryId={linkEditToEntryId}
                  ontology={ontology}
                  onEvent={onEvent}
                />
              </div>
            )}

            {annoEditIsCreating && annoEditCursorBegin !== null && (
              <div className={style.link_edit_container}>
                <AnnotationCreateBox
                  cursorBegin={annoEditCursorBegin}
                  cursorEnd={annoEditCursorEnd}
                  ontology={ontology}
                  onEvent={onEvent}
                />
              </div>
            )}

            {selectedLink && (
              <div>
                <h2>Link Attributes</h2>
                <LinkDetail link={selectedLink} onEvent={onEvent} />
              </div>
            )}

            {selectedAnnotation && (
              <div>
                <h2>Annotation Attributes</h2>
                <AnnotationDetail
                  parentAnnotations={selectedAnnotationParents}
                  childAnnotations={selectedAnnotationChildren}
                  annotation={selectedAnnotation}
                  onEvent={onEvent}
                />
              </div>
            )}
          </div>
        )
      }
    }

    return customRender(areaName);
  }

  function ToolBar(){
    if (typeof layout['center-middle'] === 'undefined' || layout['center-middle'] === 'default-nlp'){
      if (textPack && ontology){
        return(
          <div className={style.tool_bar_container}>
          <div className={style.add_annotation_container}>
            <button
              className={style.add_annotation_button}
              onClick={() => {
                dispatch({
                  type: annoEditIsCreating
                    ? 'exit-annotation-edit'
                    : 'start-annotation-edit',
                });
              }}
            >
              {annoEditIsCreating
                ? `Cancel add annotation`
                : `Add annotation`}
            </button>

            {annoEditIsCreating && (
              <div className={style.button_action_description}>
                select text to add annotation
              </div>
            )}
          </div>

          <div className={style.scope_selector_container}>
            <span>Scope:</span>
            <ScopeSelector
              ontology={ontology}
              selectedScopeId={selectedScopeId}
              selectedScopeIndex={selectedScopeIndex}
            />

            {selectedScopeId !== null && (
              <div className={style.scope_nav_container}>
                <button
                  disabled={selectedScopeIndex === 0}
                  onClick={() => dispatch({ type: 'prev-scope-item' })}
                >
                  ←
                </button>
                <button
                  disabled={
                    selectedScopeIndex ===
                    textPack.annotations.filter(
                      ann => ann.legendId === selectedScopeId
                    ).length -
                      1
                  }
                  onClick={() => dispatch({ type: 'next-scope-item' })}
                >                
                </button>
              </div>
            )}
          </div>
        </div>
        );
      }
    }
    if (layout['center-middle'] === 'example'){
      return <span>Example component</span>
    }  
    return <div></div>
  }

return (
    <div className={style.text_viewer}>
      <main className={style.layout_container}>
          <LeftArea/>
          <div className={`${style.center_area_container}
              ${annoEditIsCreating && style.is_adding_annotation}`}
          >
            <ToolBar/>
            <div className={`${style.text_area_container}`}>
                <MiddleCenterArea/>
            </div>
            <MiddleBottomArea/>
        </div>
        <RightArea/>
      </main>
    </div>
  );
}

export default TextViewer;<|MERGE_RESOLUTION|>--- conflicted
+++ resolved
@@ -31,12 +31,9 @@
   layout: ILayout;
 }
 
-<<<<<<< HEAD
-
-function TextViewer({ plugins, onEvent }: TextViewerProp) {
-=======
+
 function TextViewer({ plugins, onEvent, layout }: TextViewerProp) {
->>>>>>> 5afac36e
+
   const appState = useTextViewerState();
   const dispatch = useTextViewerDispatch();
 
@@ -146,44 +143,7 @@
     return null
   }
 
-<<<<<<< HEAD
-            {/* <div >
-              <button onClick={redirectOntology}>View Edit Ontology</button>
-            </div> */}
-
-            <div className={style.scope_selector_container}>
-              <span>Scope:</span>
-              <ScopeSelector
-                ontology={ontology}
-                selectedScopeId={selectedScopeId}
-                selectedScopeIndex={selectedScopeIndex}
-              />
-
-              {selectedScopeId !== null && (
-                <div className={style.scope_nav_container}>
-                  <button
-                    disabled={selectedScopeIndex === 0}
-                    onClick={() => dispatch({ type: 'prev-scope-item' })}
-                  >
-                    ←
-                  </button>
-                  <button
-                    disabled={
-                      selectedScopeIndex ===
-                      textPack.annotations.filter(
-                        ann => ann.legendId === selectedScopeId
-                      ).length -
-                        1
-                    }
-                    onClick={() => dispatch({ type: 'next-scope-item' })}
-                  >
-                    →
-                  </button>
-                </div>
-              )}
-            </div>
-          </div>
-=======
+
   function customRender(areaName: string){
       // Rendering based on customized layout setup.
 
@@ -191,7 +151,6 @@
       if (layout[areaName]  === 'disable'){
         return null
       }
->>>>>>> 5afac36e
 
       // Render Plugins.
       if (layout[areaName]  === 'plugins'){
