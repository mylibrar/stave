--- conflicted
+++ resolved
@@ -15,11 +15,8 @@
 """
 from django.contrib import admin
 from django.urls import include, path
-<<<<<<< HEAD
-from nlpviewer_backend.handlers import session, user, document, project
-=======
-from nlpviewer_backend.handlers import session, user, document, nlp
->>>>>>> 5afac36e
+
+from nlpviewer_backend.handlers import session, user, document, project, nlp
 
 urlpatterns = [
     path('login', session.login),
@@ -50,17 +47,16 @@
     path('documents/<int:document_id>/links/<int:link_id>/delete',
          document.delete_link),
 
-<<<<<<< HEAD
+
     path('projects', project.listAll),
     path('projects/new', project.create),
     path('projects/<int:project_id>', project.query),
     path('projects/<int:project_id>/docs', project.query_docs),
-=======
+
     path('documents/<int:document_id>/text/edit', document.edit_text),   
 
     path('nlp/load/<model_name>', nlp.load_model),
     path('nlp/<int:document_id>/<model_name>', nlp.run_pipeline),
->>>>>>> 5afac36e
 
     path('admin/', admin.site.urls),
 ]